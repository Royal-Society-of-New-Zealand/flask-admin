--- conflicted
+++ resolved
@@ -1,15 +1,9 @@
 def parse_like_term(term):
     """
         Parse search term into (operation, term) tuple. Recognizes operators
-<<<<<<< HEAD
-        in the beginning of the search term.
+        in the beginning of the search term. Case insensitive is the default.
 
-        * = case insensitive (can precede other operators)
-=======
-        in the beginning of the search term. Case insensitive is the default.
-        
         * = case sensitive (can precede other operators)
->>>>>>> 6bf28ccf
         ^ = starts with
         = = exact
 
@@ -29,11 +23,6 @@
     else:
         oper = 'contains'
     # add case insensitive flag
-<<<<<<< HEAD
-    if case_insensitive:
+    if not case_sensitive:
         oper = 'i' + oper
-=======
-    if not case_sensitive:
-        oper = 'i'+oper
->>>>>>> 6bf28ccf
     return oper, term