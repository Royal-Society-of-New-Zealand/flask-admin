from sqlalchemy import or_, and_, cast
from sqlalchemy.types import String

from flask_admin._compat import as_unicode, string_types
from flask_admin.model.ajax import AjaxModelLoader, DEFAULT_PAGE_SIZE

from .tools import get_primary_key, has_multiple_pks, is_relationship, is_association_proxy


class QueryAjaxModelLoader(AjaxModelLoader):
    def __init__(self, name, session, model, **options):
        """
            Constructor.

            :param fields:
                Fields to run query against
            :param filters:
                Additional filters to apply to the loader
        """
        super(QueryAjaxModelLoader, self).__init__(name, options)

        self.session = session
        self.model = model
        self.fields = options.get('fields')
        self.order_by = options.get('order_by')
        self.filters = options.get('filters')

        if not self.fields:
            raise ValueError('AJAX loading requires `fields` to be specified for %s.%s' % (model, self.name))

        self._cached_fields = self._process_fields()

        if has_multiple_pks(model):
            raise NotImplementedError('Flask-Admin does not support multi-pk AJAX model loading.')

        self.pk = get_primary_key(model)

    def _process_fields(self):
        remote_fields = []

        for field in self.fields:
            if isinstance(field, string_types):
                attr = getattr(self.model, field, None)

                if not attr:
                    raise ValueError('%s.%s does not exist.' % (self.model, field))

                remote_fields.append(attr)
            else:
                # TODO: Figure out if it is valid SQLAlchemy property?
                remote_fields.append(field)

        return remote_fields

    def format(self, model):
        if not model:
            return None

        return getattr(model, self.pk), as_unicode(model)

    def get_query(self):
        return self.session.query(self.model)

    def get_one(self, pk):
        # prevent autoflush from occuring during populate_obj
        with self.session.no_autoflush:
            return self.get_query().get(pk)

    def get_list(self, term, offset=0, limit=DEFAULT_PAGE_SIZE):
<<<<<<< HEAD
        query = self.session.query(self.model)

        filters = (cast(field, String).ilike(u'%%%s%%' % term) for field in self._cached_fields)
=======
        query = self.get_query()
        filters = (field.ilike(u'%%%s%%' % term) for field in self._cached_fields)
>>>>>>> 477c0a26
        query = query.filter(or_(*filters))

        if self.filters:
            filters = ["%s.%s" % (self.model.__tablename__.lower(), value) for value in self.filters]
            query = query.filter(and_(*filters))

        if self.order_by:
            query = query.order_by(self.order_by)

        return query.offset(offset).limit(limit).all()


def create_ajax_loader(model, session, name, field_name, options):
    attr = getattr(model, field_name, None)

    if attr is None:
        raise ValueError('Model %s does not have field %s.' % (model, field_name))

    if not is_relationship(attr) and not is_association_proxy(attr):
        raise ValueError('%s.%s is not a relation.' % (model, field_name))

    if is_association_proxy(attr):
        attr = attr.remote_attr

    remote_model = attr.prop.mapper.class_
    return QueryAjaxModelLoader(name, session, remote_model, **options)<|MERGE_RESOLUTION|>--- conflicted
+++ resolved
@@ -67,14 +67,9 @@
             return self.get_query().get(pk)
 
     def get_list(self, term, offset=0, limit=DEFAULT_PAGE_SIZE):
-<<<<<<< HEAD
-        query = self.session.query(self.model)
+        query = self.get_query()
 
         filters = (cast(field, String).ilike(u'%%%s%%' % term) for field in self._cached_fields)
-=======
-        query = self.get_query()
-        filters = (field.ilike(u'%%%s%%' % term) for field in self._cached_fields)
->>>>>>> 477c0a26
         query = query.filter(or_(*filters))
 
         if self.filters:
