--- conflicted
+++ resolved
@@ -784,7 +784,6 @@
 
         return None
 
-<<<<<<< HEAD
     def _apply_sorting(self, query, joins, sort_column, sort_desc):
         if sort_column is not None:
             if sort_column in self._sortable_columns:
@@ -885,12 +884,10 @@
 
         return query, count_query, joins, count_joins
 
-    def get_list(self, page, sort_column, sort_desc, search, filters, execute=True):
-=======
-    def get_list(self, page, sort_column, sort_desc, search, filters, execute=True, page_size=None):
->>>>>>> 5ecb59f2
-        """
-            Return models from the database.
+    def get_list(self, page, sort_column, sort_desc, search, filters,
+                 execute=True, page_size=None):
+        """
+            Return records from the database.
 
             :param page:
                 Page number
@@ -905,7 +902,9 @@
             :param filters:
                 List of filter tuples
             :param page_size:
-                Optional page size override.  False removes pagination
+                Number of results. Defaults to ModelView's page_size. Can be
+                overriden to change the page_size limit. Removing the page_size
+                limit requires setting page_size to 0 or False.
         """
 
         # Will contain join paths with optional aliased object
@@ -951,15 +950,13 @@
         # Pagination
         if page_size is None:
             page_size = self.page_size
-        
-        if page_size is False:
-            page_size = None
-        
-        if page is not None and page_size is not None:
+
+        if page_size:
+            query = query.limit(page_size)
+
+        if page and page_size:
             query = query.offset(page * page_size)
-        
-        query = query.limit(page_size)
-        
+
         # Execute if needed
         if execute:
             query = query.all()
