import logging
import warnings
import inspect

from sqlalchemy.orm.attributes import InstrumentedAttribute
from sqlalchemy.orm import joinedload, aliased
from sqlalchemy.sql.expression import desc
from sqlalchemy import Boolean, Table, func, or_
from sqlalchemy.exc import IntegrityError
from sqlalchemy.sql.expression import cast
from sqlalchemy import Unicode

from flask import current_app, flash

from flask_admin._compat import string_types, text_type
from flask_admin.babel import gettext, ngettext, lazy_gettext
from flask_admin.contrib.sqla.tools import is_relationship
from flask_admin.model import BaseModelView
from flask_admin.model.form import create_editable_list_form
from flask_admin.actions import action
from flask_admin._backwards import ObsoleteAttr

from flask_admin.contrib.sqla import form, filters as sqla_filters, tools
from .typefmt import DEFAULT_FORMATTERS
from .ajax import create_ajax_loader

# Set up logger
log = logging.getLogger("flask-admin.sqla")


class ModelView(BaseModelView):
    """
        SQLAlchemy model view

        Usage sample::

            admin = Admin()
            admin.add_view(ModelView(User, db.session))
    """

    column_auto_select_related = ObsoleteAttr('column_auto_select_related',
                                              'auto_select_related',
                                              True)
    """
        Enable automatic detection of displayed foreign keys in this view
        and perform automatic joined loading for related models to improve
        query performance.

        Please note that detection is not recursive: if `__unicode__` method
        of related model uses another model to generate string representation, it
        will still make separate database call.
    """

    column_select_related_list = ObsoleteAttr('column_select_related',
                                              'list_select_related',
                                              None)
    """
        List of parameters for SQLAlchemy `subqueryload`. Overrides `column_auto_select_related`
        property.

        For example::

            class PostAdmin(ModelView):
                column_select_related_list = ('user', 'city')

        You can also use properties::

            class PostAdmin(ModelView):
                column_select_related_list = (Post.user, Post.city)

        Please refer to the `subqueryload` on list of possible values.
    """

    column_display_all_relations = ObsoleteAttr('column_display_all_relations',
                                                'list_display_all_relations',
                                                False)
    """
        Controls if list view should display all relations, not only many-to-one.
    """

    column_searchable_list = ObsoleteAttr('column_searchable_list',
                                          'searchable_columns',
                                          None)
    """
        Collection of the searchable columns.

        Example::

            class MyModelView(ModelView):
                column_searchable_list = ('name', 'email')

        You can also pass columns::

            class MyModelView(ModelView):
                column_searchable_list = (User.name, User.email)

        The following search rules apply:

        - If you enter ``ZZZ`` in the UI search field, it will generate ``ILIKE '%ZZZ%'``
          statement against searchable columns.

        - If you enter multiple words, each word will be searched separately, but
          only rows that contain all words will be displayed. For example, searching
          for ``abc def`` will find all rows that contain ``abc`` and ``def`` in one or
          more columns.

        - If you prefix your search term with ``^``, it will find all rows
          that start with ``^``. So, if you entered ``^ZZZ`` then ``ILIKE 'ZZZ%'`` will be used.

        - If you prefix your search term with ``=``, it will perform an exact match.
          For example, if you entered ``=ZZZ``, the statement ``ILIKE 'ZZZ'`` will be used.
    """

    column_filters = None
    """
        Collection of the column filters.

        Can contain either field names or instances of
        :class:`flask_admin.contrib.sqla.filters.BaseSQLAFilter` classes.

        Filters will be grouped by name when displayed in the drop-down.

        For example::

            class MyModelView(BaseModelView):
                column_filters = ('user', 'email')

        or::

            from flask_admin.contrib.sqla.filters import BooleanEqualFilter

            class MyModelView(BaseModelView):
                column_filters = (BooleanEqualFilter(column=User.name, name='Name'),)

        or::

            from flask_admin.contrib.sqla.filters import BaseSQLAFilter

            class FilterLastNameBrown(BaseSQLAFilter):
                def apply(self, query, value, alias=None):
                    if value == '1':
                        return query.filter(self.column == "Brown")
                    else:
                        return query.filter(self.column != "Brown")

                def operation(self):
                    return 'is Brown'

            class MyModelView(BaseModelView):
                column_filters = [
                    FilterLastNameBrown(
                        User.last_name, 'Last Name', options=(('1', 'Yes'), ('0', 'No'))
                    )
                ]
    """

    model_form_converter = form.AdminModelConverter
    """
        Model form conversion class. Use this to implement custom field conversion logic.

        For example::

            class MyModelConverter(AdminModelConverter):
                pass


            class MyAdminView(ModelView):
                model_form_converter = MyModelConverter
    """

    inline_model_form_converter = form.InlineModelConverter
    """
        Inline model conversion class. If you need some kind of post-processing for inline
        forms, you can customize behavior by doing something like this::

            class MyInlineModelConverter(InlineModelConverter):
                def post_process(self, form_class, info):
                    form_class.value = wtf.StringField('value')
                    return form_class

            class MyAdminView(ModelView):
                inline_model_form_converter = MyInlineModelConverter
    """

    filter_converter = sqla_filters.FilterConverter()
    """
        Field to filter converter.

        Override this attribute to use non-default converter.
    """

    fast_mass_delete = False
    """
        If set to `False` and user deletes more than one model using built in action,
        all models will be read from the database and then deleted one by one
        giving SQLAlchemy a chance to manually cleanup any dependencies (many-to-many
        relationships, etc).

        If set to `True`, will run a ``DELETE`` statement which is somewhat faster,
        but may leave corrupted data if you forget to configure ``DELETE
        CASCADE`` for your model.
    """

    inline_models = None
    """
        Inline related-model editing for models with parent-child relations.

        Accepts enumerable with one of the following possible values:

        1. Child model class::

            class MyModelView(ModelView):
                inline_models = (Post,)

        2. Child model class and additional options::

            class MyModelView(ModelView):
                inline_models = [(Post, dict(form_columns=['title']))]

        3. Django-like ``InlineFormAdmin`` class instance::

            from flask_admin.model.form import InlineFormAdmin

            class MyInlineModelForm(InlineFormAdmin):
                form_columns = ('title', 'date')

            class MyModelView(ModelView):
                inline_models = (MyInlineModelForm(MyInlineModel),)

        You can customize the generated field name by:

        1. Using the `form_name` property as a key to the options dictionary::

            class MyModelView(ModelView):
                inline_models = ((Post, dict(form_label='Hello')))

        2. Using forward relation name and `column_labels` property::

            class Model1(Base):
                pass

            class Model2(Base):
                # ...
                model1 = relation(Model1, backref='models')

            class MyModel1View(Base):
                inline_models = (Model2,)
                column_labels = {'models': 'Hello'}
    """

    column_type_formatters = DEFAULT_FORMATTERS

    form_choices = None
    """
        Map choices to form fields

        Example::

            class MyModelView(BaseModelView):
                form_choices = {'my_form_field': [
                    ('db_value', 'display_value'),
                ]}
    """

    form_optional_types = (Boolean,)
    """
        List of field types that should be optional if column is not nullable.

        Example::

            class MyModelView(BaseModelView):
                form_optional_types = (Boolean, Unicode)
    """

    ignore_hidden = True
    """
       Ignore field that starts with "_"

       Example::

           class MyModelView(BaseModelView):
               ignore_hidden = False
    """

    def __init__(self, model, session,
                 name=None, category=None, endpoint=None, url=None, static_folder=None,
                 menu_class_name=None, menu_icon_type=None, menu_icon_value=None):
        """
            Constructor.

            :param model:
                Model class
            :param session:
                SQLAlchemy session
            :param name:
                View name. If not set, defaults to the model name
            :param category:
                Category name
            :param endpoint:
                Endpoint name. If not set, defaults to the model name
            :param url:
                Base URL. If not set, defaults to '/admin/' + endpoint
            :param menu_class_name:
                Optional class name for the menu item.
            :param menu_icon_type:
                Optional icon. Possible icon types:

                 - `flask_admin.consts.ICON_TYPE_GLYPH` - Bootstrap glyph icon
                 - `flask_admin.consts.ICON_TYPE_FONT_AWESOME` - Font Awesome icon
                 - `flask_admin.consts.ICON_TYPE_IMAGE` - Image relative to Flask static directory
                 - `flask_admin.consts.ICON_TYPE_IMAGE_URL` - Image with full URL
            :param menu_icon_value:
                Icon glyph name or URL, depending on `menu_icon_type` setting
        """
        self.session = session

        self._search_fields = None

        self._filter_joins = dict()

        self._sortable_joins = dict()

        if self.form_choices is None:
            self.form_choices = {}

        super(ModelView, self).__init__(model, name, category, endpoint, url, static_folder,
                                        menu_class_name=menu_class_name,
                                        menu_icon_type=menu_icon_type,
                                        menu_icon_value=menu_icon_value)

        # Primary key
        self._primary_key = self.scaffold_pk()

        if self._primary_key is None:
            raise Exception('Model %s does not have primary key.' % self.model.__name__)

        # Configuration
        if not self.column_select_related_list:
            self._auto_joins = self.scaffold_auto_joins()
        else:
            self._auto_joins = self.column_select_related_list

    # Internal API
    def _get_model_iterator(self, model=None):
        """
            Return property iterator for the model
        """
        if model is None:
            model = self.model

        return model._sa_class_manager.mapper.iterate_properties

    def _apply_path_joins(self, query, joins, path, inner_join=True):
        """
            Apply join path to the query.

            :param query:
                Query to add joins to
            :param joins:
                List of current joins. Used to avoid joining on same relationship more than once
            :param path:
                Path to be joined
            :param fn:
                Join function
        """
        last = None

        if path:
            for item in path:
                key = (inner_join, item)
                alias = joins.get(key)

                if key not in joins:
                    if not isinstance(item, Table):
                        alias = aliased(item.property.mapper.class_)

                    fn = query.join if inner_join else query.outerjoin

                    if last is None:
                        query = fn(item) if alias is None else fn(alias, item)
                    else:
                        prop = getattr(last, item.key)
                        query = fn(prop) if alias is None else fn(alias, prop)

                    joins[key] = alias

                last = alias

        return query, joins, last

    # Scaffolding
    def scaffold_pk(self):
        """
            Return the primary key name(s) from a model
            If model has single primary key, will return a string and tuple otherwise
        """
        return tools.get_primary_key(self.model)

    def get_pk_value(self, model):
        """
            Return the primary key value from a model object.
            If there are multiple primary keys, they're encoded into string representation.
        """
        if isinstance(self._primary_key, tuple):
            return tools.iterencode(getattr(model, attr) for attr in self._primary_key)
        else:
            return tools.escape(getattr(model, self._primary_key))

    def scaffold_list_columns(self):
        """
            Return a list of columns from the model.
        """
        columns = []

        for p in self._get_model_iterator():
            if hasattr(p, 'direction'):
                if self.column_display_all_relations or p.direction.name == 'MANYTOONE':
                    columns.append(p.key)
            elif hasattr(p, 'columns'):
                if len(p.columns) > 1:
                    filtered = tools.filter_foreign_columns(self.model.__table__, p.columns)

                    if len(filtered) == 0:
                        continue
                    elif len(filtered) > 1:
                        warnings.warn('Can not convert multiple-column properties (%s.%s)' % (self.model, p.key))
                        continue

                    column = filtered[0]
                else:
                    column = p.columns[0]

                if column.foreign_keys:
                    continue

                if not self.column_display_pk and column.primary_key:
                    continue

                columns.append(p.key)

        return columns

    def scaffold_sortable_columns(self):
        """
            Return a dictionary of sortable columns.
            Key is column name, value is sort column/field.
        """
        columns = dict()

        for p in self._get_model_iterator():
            if hasattr(p, 'columns'):
                # Sanity check
                if len(p.columns) > 1:
                    # Multi-column properties are not supported
                    continue

                column = p.columns[0]

                # Can't sort on primary or foreign keys by default
                if column.foreign_keys:
                    continue

                if not self.column_display_pk and column.primary_key:
                    continue

                columns[p.key] = column

        return columns

    def get_sortable_columns(self):
        """
            Returns a dictionary of the sortable columns. Key is a model
            field name and value is sort column (for example - attribute).

            If `column_sortable_list` is set, will use it. Otherwise, will call
            `scaffold_sortable_columns` to get them from the model.
        """
        self._sortable_joins = dict()

        if self.column_sortable_list is None:
            return self.scaffold_sortable_columns()
        else:
            result = dict()

            for c in self.column_sortable_list:
                if isinstance(c, tuple):
                    if isinstance(c[1], tuple):
                        column, path = [], []
                        for item in c[1]:
                            column_item, path_item = tools.get_field_with_path(self.model, item)
                            column.append(column_item)
                            path.append(path_item)
                        column_name = c[0]
                    else:
                        column, path = tools.get_field_with_path(self.model, c[1])
                        column_name = c[0]
                else:
                    column, path = tools.get_field_with_path(self.model, c)
                    column_name = text_type(c)

                if path and (hasattr(path[0], 'property') or isinstance(path[0], list)):
                    self._sortable_joins[column_name] = path
                elif path:
                    raise Exception("For sorting columns in a related table, "
                                    "column_sortable_list requires a string "
                                    "like '<relation name>.<column name>'. "
                                    "Failed on: {0}".format(c))
                else:
                    # column is in same table, use only model attribute name
                    if getattr(column, 'key', None) is not None:
                        column_name = column.key
                    else:
                        column_name = text_type(c)

                # column_name must match column_name used in `get_list_columns`
                result[column_name] = column

            return result

    def get_column_names(self, only_columns, excluded_columns):
        """
            Returns a list of tuples with the model field name and formatted
            field name.

            Overridden to handle special columns like InstrumentedAttribute.

            :param only_columns:
                List of columns to include in the results. If not set,
                `scaffold_list_columns` will generate the list from the model.
            :param excluded_columns:
                List of columns to exclude from the results.
        """
        if excluded_columns:
            only_columns = [c for c in only_columns if c not in excluded_columns]

        formatted_columns = []
        for c in only_columns:
            try:
                column, path = tools.get_field_with_path(self.model, c)

                if path:
                    # column is a relation (InstrumentedAttribute), use full path
                    column_name = text_type(c)
                else:
                    # column is in same table, use only model attribute name
                    if getattr(column, 'key', None) is not None:
                        column_name = column.key
                    else:
                        column_name = text_type(c)
            except AttributeError:
                # TODO: See ticket #1299 - allow virtual columns. Probably figure out
                # better way to handle it. For now just assume if column was not found - it
                # is virtual and there's column formatter for it.
                column_name = text_type(c)

            visible_name = self.get_column_name(column_name)

            # column_name must match column_name in `get_sortable_columns`
            formatted_columns.append((column_name, visible_name))

        return formatted_columns

    def init_search(self):
        """
            Initialize search. Returns `True` if search is supported for this
            view.

            For SQLAlchemy, this will initialize internal fields: list of
            column objects used for filtering, etc.
        """
        if self.column_searchable_list:
            self._search_fields = []

            for p in self.column_searchable_list:
                attr, joins = tools.get_field_with_path(self.model, p)

                if not attr:
                    raise Exception('Failed to find field for search field: %s' % p)

                for column in tools.get_columns_for_field(attr):
                    self._search_fields.append((column, joins))

        return bool(self.column_searchable_list)

    def scaffold_filters(self, name):
        """
            Return list of enabled filters
        """

        attr, joins = tools.get_field_with_path(self.model, name)

        if attr is None:
            raise Exception('Failed to find field for filter: %s' % name)

        # Figure out filters for related column
        if is_relationship(attr):
            filters = []

            for p in self._get_model_iterator(attr.property.mapper.class_):
                if hasattr(p, 'columns'):
                    # TODO: Check for multiple columns
                    column = p.columns[0]

                    if column.foreign_keys or column.primary_key:
                        continue

                    visible_name = '%s / %s' % (self.get_column_name(attr.prop.target.name),
                                                self.get_column_name(p.key))

                    type_name = type(column.type).__name__
                    flt = self.filter_converter.convert(type_name,
                                                        column,
                                                        visible_name)

                    if flt:
                        table = column.table

                        if joins:
                            self._filter_joins[column] = joins
                        elif tools.need_join(self.model, table):
                            self._filter_joins[column] = [table]

                        filters.extend(flt)

            return filters
        else:
            is_hybrid_property = tools.is_hybrid_property(self.model, name)
            if is_hybrid_property:
                column = attr
                if isinstance(name, string_types):
                    column.key = name.split('.')[-1]
            else:
                columns = tools.get_columns_for_field(attr)

                if len(columns) > 1:
                    raise Exception('Can not filter more than on one column for %s' % name)

                column = columns[0]

            # If filter related to relation column (represented by
            # relation_name.target_column) we collect here relation name
            joined_column_name = None
            if isinstance(name, string_types) and '.' in name:
                joined_column_name = name.split('.')[0]

            # Join not needed for hybrid properties
            if (not is_hybrid_property and tools.need_join(self.model, column.table) and
                    name not in self.column_labels):
                if joined_column_name:
                    visible_name = '%s / %s / %s' % (
                        joined_column_name,
                        self.get_column_name(column.table.name),
                        self.get_column_name(column.name)
                    )
                else:
                    visible_name = '%s / %s' % (
                        self.get_column_name(column.table.name),
                        self.get_column_name(column.name)
                    )
            else:
                if not isinstance(name, string_types):
                    visible_name = self.get_column_name(name.property.key)
                else:
                    if self.column_labels and name in self.column_labels:
                        visible_name = self.column_labels[name]
                    else:
                        visible_name = self.get_column_name(name)
                        visible_name = visible_name.replace('.', ' / ')

            type_name = type(column.type).__name__

            flt = self.filter_converter.convert(
                type_name,
                column,
                visible_name,
                options=self.column_choices.get(name),
            )

            key_name = column
            # In case of filter related to relation column filter key
            # must be named with relation name (to prevent following same
            # target column to replace previous)
            if joined_column_name:
                key_name = "{0}.{1}".format(joined_column_name, column)
                for f in flt:
                    f.key_name = key_name

            if joins:
                self._filter_joins[key_name] = joins
            elif not is_hybrid_property and tools.need_join(self.model, column.table):
                self._filter_joins[key_name] = [column.table]

            return flt

    def handle_filter(self, filter):
        if isinstance(filter, sqla_filters.BaseSQLAFilter):
            column = filter.column

            # hybrid_property joins are not supported yet
            if (isinstance(column, InstrumentedAttribute) and
                    tools.need_join(self.model, column.table)):
                self._filter_joins[column] = [column.table]

        return filter

    def scaffold_form(self):
        """
            Create form from the model.
        """
        converter = self.model_form_converter(self.session, self)
        form_class = form.get_form(self.model, converter,
                                   base_class=self.form_base_class,
                                   only=self.form_columns,
                                   exclude=self.form_excluded_columns,
                                   field_args=self.form_args,
                                   ignore_hidden=self.ignore_hidden,
                                   extra_fields=self.form_extra_fields)

        if self.inline_models:
            form_class = self.scaffold_inline_form_models(form_class)

        return form_class

    def scaffold_list_form(self, widget=None, validators=None):
        """
            Create form for the `index_view` using only the columns from
            `self.column_editable_list`.

            :param widget:
                WTForms widget class. Defaults to `XEditableWidget`.
            :param validators:
                `form_args` dict with only validators
                {'name': {'validators': [required()]}}
        """
        converter = self.model_form_converter(self.session, self)
        form_class = form.get_form(self.model, converter,
                                   base_class=self.form_base_class,
                                   only=self.column_editable_list,
                                   field_args=validators)

        return create_editable_list_form(self.form_base_class, form_class,
                                         widget)

    def scaffold_inline_form_models(self, form_class):
        """
            Contribute inline models to the form

            :param form_class:
                Form class
        """
        inline_converter = self.inline_model_form_converter(self.session,
                                                            self,
                                                            self.model_form_converter)

        for m in self.inline_models:
            form_class = inline_converter.contribute(self.model, form_class, m)

        return form_class

    def scaffold_auto_joins(self):
        """
            Return a list of joined tables by going through the
            displayed columns.
        """
        if not self.column_auto_select_related:
            return []

        relations = set()

        for p in self._get_model_iterator():
            if hasattr(p, 'direction'):
                # Check if it is pointing to same model
                if p.mapper.class_ == self.model:
                    continue

                # Check if it is pointing to a differnet bind
                source_bind = getattr(self.model, '__bind_key__', None)
                target_bind = getattr(p.mapper.class_, '__bind_key__', None)
                if source_bind != target_bind:
                    continue

                if p.direction.name in ['MANYTOONE', 'MANYTOMANY']:
                    relations.add(p.key)

        joined = []

        for prop, name in self._list_columns:
            if prop in relations:
                joined.append(getattr(self.model, prop))

        return joined

    # AJAX foreignkey support
    def _create_ajax_loader(self, name, options):
        return create_ajax_loader(self.model, self.session, name, name, options)

    # Database-related API
    def get_query(self):
        """
            Return a query for the model type.

            If you override this method, don't forget to override `get_count_query` as well.

            This method can be used to set a "persistent filter" on an index_view.

            Example::

                class MyView(ModelView):
                    def get_query(self):
                        return super(MyView, self).get_query().filter(User.username == current_user.username)
        """
        return self.session.query(self.model)

    def get_count_query(self):
        """
            Return a the count query for the model type

            A ``query(self.model).count()`` approach produces an excessive
            subquery, so ``query(func.count('*'))`` should be used instead.

            See commit ``#45a2723`` for details.
        """
        return self.session.query(func.count('*')).select_from(self.model)

    def _order_by(self, query, joins, sort_joins, sort_field, sort_desc):
        """
            Apply order_by to the query

            :param query:
                Query
            :pram joins:
                Current joins
            :param sort_joins:
                Sort joins (properties or tables)
            :param sort_field:
                Sort field
            :param sort_desc:
                Ascending or descending
        """
        if sort_field is not None:
            # Handle joins
            query, joins, alias = self._apply_path_joins(query, joins, sort_joins, inner_join=False)

            column = sort_field if alias is None else getattr(alias, sort_field.key)

            if sort_desc:
                query = query.order_by(desc(column))
            else:
                query = query.order_by(column)

        return query, joins

    def _get_default_order(self):
        order = super(ModelView, self)._get_default_order()
<<<<<<< HEAD
        for field, direction in (order or []):
            attr, joins = tools.get_field_with_path(self.model, field)
            yield attr, joins, direction
=======

        if order is not None:
            if isinstance(order[1], bool):
                field, direction = order

                attr, joins = tools.get_field_with_path(self.model, field)

                return attr, joins, direction
            else:
                attrs, joins, directions = [], [], []

                for order_item in order:
                    if isinstance(order_item, tuple):
                        field, direction = order_item
                    elif isinstance(order_item, string_types):
                        field, direction = order_item, False
                    attr, path = tools.get_field_with_path(self.model, field)
                    attrs.append(attr)
                    joins.append(path)
                    directions.append(direction)

                return attrs, joins, directions

        return None
>>>>>>> 7bd79342

    def _apply_sorting(self, query, joins, sort_column, sort_desc):
        if sort_column is not None:
            if sort_column in self._sortable_columns:
                sort_field = self._sortable_columns[sort_column]
                sort_joins = self._sortable_joins.get(sort_column)

                if isinstance(sort_field, list):
                    for field_item, join_item in zip(sort_field, sort_joins):
                        query, joins = self._order_by(query, joins, join_item, field_item, sort_desc)
                else:
                    query, joins = self._order_by(query, joins, sort_joins, sort_field, sort_desc)
        else:
            order = self._get_default_order()
<<<<<<< HEAD
            for sort_field, sort_joins, sort_desc in order:
                query, joins = self._order_by(query, joins, sort_joins, sort_field, sort_desc)
=======

            if order:
                sort_field, sort_joins, sort_desc = order

                if isinstance(sort_field, list):
                    for sort_field_item, sort_joins_item, sort_desc_item in zip(sort_field, sort_joins, sort_desc):
                        query, joins = self._order_by(query, joins, sort_joins_item, sort_field_item, sort_desc_item)
                else:
                    query, joins = self._order_by(query, joins, sort_joins, sort_field, sort_desc)
>>>>>>> 7bd79342

        return query, joins

    def _apply_search(self, query, count_query, joins, count_joins, search):
        """
            Apply search to a query.
        """
        terms = search.split(' ')

        for term in terms:
            if not term:
                continue

            stmt = tools.parse_like_term(term)

            filter_stmt = []
            count_filter_stmt = []

            for field, path in self._search_fields:
                query, joins, alias = self._apply_path_joins(query, joins, path, inner_join=False)

                count_alias = None

                if count_query is not None:
                    count_query, count_joins, count_alias = self._apply_path_joins(count_query,
                                                                                   count_joins,
                                                                                   path,
                                                                                   inner_join=False)

                column = field if alias is None else getattr(alias, field.key)
                filter_stmt.append(cast(column, Unicode).ilike(stmt))

                if count_filter_stmt is not None:
                    column = field if count_alias is None else getattr(count_alias, field.key)
                    count_filter_stmt.append(cast(column, Unicode).ilike(stmt))

            query = query.filter(or_(*filter_stmt))

            if count_query is not None:
                count_query = count_query.filter(or_(*count_filter_stmt))

        return query, count_query, joins, count_joins

    def _apply_filters(self, query, count_query, joins, count_joins, filters):
        for idx, flt_name, value in filters:
            flt = self._filters[idx]

            alias = None
            count_alias = None

            # Figure out joins
            if isinstance(flt, sqla_filters.BaseSQLAFilter):
                # If no key_name is specified, use filter column as filter key
                filter_key = flt.key_name or flt.column
                path = self._filter_joins.get(filter_key, [])

                query, joins, alias = self._apply_path_joins(query, joins, path, inner_join=False)

                if count_query is not None:
                    count_query, count_joins, count_alias = self._apply_path_joins(
                        count_query,
                        count_joins,
                        path,
                        inner_join=False)

            # Clean value .clean() and apply the filter
            clean_value = flt.clean(value)

            try:
                query = flt.apply(query, clean_value, alias)
            except TypeError:
                spec = inspect.getargspec(flt.apply)

                if len(spec.args) == 3:
                    warnings.warn('Please update your custom filter %s to '
                                  'include additional `alias` parameter.' % repr(flt))
                else:
                    raise

                query = flt.apply(query, clean_value)

            if count_query is not None:
                try:
                    count_query = flt.apply(count_query, clean_value, count_alias)
                except TypeError:
                    count_query = flt.apply(count_query, clean_value)

        return query, count_query, joins, count_joins

    def _apply_pagination(self, query, page, page_size):
        if page_size is None:
            page_size = self.page_size

        if page_size:
            query = query.limit(page_size)

        if page and page_size:
            query = query.offset(page * page_size)

        return query

    def get_list(self, page, sort_column, sort_desc, search, filters,
                 execute=True, page_size=None):
        """
            Return records from the database.

            :param page:
                Page number
            :param sort_column:
                Sort column name
            :param sort_desc:
                Descending or ascending sort
            :param search:
                Search query
            :param execute:
                Execute query immediately? Default is `True`
            :param filters:
                List of filter tuples
            :param page_size:
                Number of results. Defaults to ModelView's page_size. Can be
                overriden to change the page_size limit. Removing the page_size
                limit requires setting page_size to 0 or False.
        """

        # Will contain join paths with optional aliased object
        joins = {}
        count_joins = {}

        query = self.get_query()
        count_query = self.get_count_query() if not self.simple_list_pager else None

        # Ignore eager-loaded relations (prevent unnecessary joins)
        # TODO: Separate join detection for query and count query?
        if hasattr(query, '_join_entities'):
            for entity in query._join_entities:
                for table in entity.tables:
                    joins[table] = None

        # Apply search criteria
        if self._search_supported and search:
            query, count_query, joins, count_joins = self._apply_search(query,
                                                                        count_query,
                                                                        joins,
                                                                        count_joins,
                                                                        search)

        # Apply filters
        if filters and self._filters:
            query, count_query, joins, count_joins = self._apply_filters(query,
                                                                         count_query,
                                                                         joins,
                                                                         count_joins,
                                                                         filters)

        # Calculate number of rows if necessary
        count = count_query.scalar() if count_query else None

        # Auto join
        for j in self._auto_joins:
            query = query.options(joinedload(j))

        # Sorting
        query, joins = self._apply_sorting(query, joins, sort_column, sort_desc)

        # Pagination
        query = self._apply_pagination(query, page, page_size)

        # Execute if needed
        if execute:
            query = query.all()

        return count, query

    def get_one(self, id):
        """
            Return a single model by its id.

            :param id:
                Model id
        """
        return self.session.query(self.model).get(tools.iterdecode(id))

    # Error handler
    def handle_view_exception(self, exc):
        if isinstance(exc, IntegrityError):
            if current_app.config.get('ADMIN_RAISE_ON_VIEW_EXCEPTION'):
                raise
            else:
                flash(gettext('Integrity error. %(message)s', message=text_type(exc)), 'error')
            return True

        return super(ModelView, self).handle_view_exception(exc)

    # Model handlers
    def create_model(self, form):
        """
            Create model from form.

            :param form:
                Form instance
        """
        try:
            model = self.model()
            form.populate_obj(model)
            self.session.add(model)
            self._on_model_change(form, model, True)
            self.session.commit()
        except Exception as ex:
            if not self.handle_view_exception(ex):
                flash(gettext('Failed to create record. %(error)s', error=str(ex)), 'error')
                log.exception('Failed to create record.')

            self.session.rollback()

            return False
        else:
            self.after_model_change(form, model, True)

        return model

    def update_model(self, form, model):
        """
            Update model from form.

            :param form:
                Form instance
            :param model:
                Model instance
        """
        try:
            form.populate_obj(model)
            self._on_model_change(form, model, False)
            self.session.commit()
        except Exception as ex:
            if not self.handle_view_exception(ex):
                flash(gettext('Failed to update record. %(error)s', error=str(ex)), 'error')
                log.exception('Failed to update record.')

            self.session.rollback()

            return False
        else:
            self.after_model_change(form, model, False)

        return True

    def delete_model(self, model):
        """
            Delete model.

            :param model:
                Model to delete
        """
        try:
            self.on_model_delete(model)
            self.session.flush()
            self.session.delete(model)
            self.session.commit()
        except Exception as ex:
            if not self.handle_view_exception(ex):
                flash(gettext('Failed to delete record. %(error)s', error=str(ex)), 'error')
                log.exception('Failed to delete record.')

            self.session.rollback()

            return False
        else:
            self.after_model_delete(model)

        return True

    # Default model actions
    def is_action_allowed(self, name):
        # Check delete action permission
        if name == 'delete' and not self.can_delete:
            return False

        return super(ModelView, self).is_action_allowed(name)

    @action('delete',
            lazy_gettext('Delete'),
            lazy_gettext('Are you sure you want to delete selected records?'))
    def action_delete(self, ids):
        try:
            query = tools.get_query_for_ids(self.get_query(), self.model, ids)

            if self.fast_mass_delete:
                count = query.delete(synchronize_session=False)
            else:
                count = 0

                for m in query.all():
                    if self.delete_model(m):
                        count += 1

            self.session.commit()

            flash(ngettext('Record was successfully deleted.',
                           '%(count)s records were successfully deleted.',
                           count,
                           count=count), 'success')
        except Exception as ex:
            if not self.handle_view_exception(ex):
                raise

            flash(gettext('Failed to delete records. %(error)s', error=str(ex)), 'error')<|MERGE_RESOLUTION|>--- conflicted
+++ resolved
@@ -852,36 +852,9 @@
 
     def _get_default_order(self):
         order = super(ModelView, self)._get_default_order()
-<<<<<<< HEAD
         for field, direction in (order or []):
             attr, joins = tools.get_field_with_path(self.model, field)
             yield attr, joins, direction
-=======
-
-        if order is not None:
-            if isinstance(order[1], bool):
-                field, direction = order
-
-                attr, joins = tools.get_field_with_path(self.model, field)
-
-                return attr, joins, direction
-            else:
-                attrs, joins, directions = [], [], []
-
-                for order_item in order:
-                    if isinstance(order_item, tuple):
-                        field, direction = order_item
-                    elif isinstance(order_item, string_types):
-                        field, direction = order_item, False
-                    attr, path = tools.get_field_with_path(self.model, field)
-                    attrs.append(attr)
-                    joins.append(path)
-                    directions.append(direction)
-
-                return attrs, joins, directions
-
-        return None
->>>>>>> 7bd79342
 
     def _apply_sorting(self, query, joins, sort_column, sort_desc):
         if sort_column is not None:
@@ -896,20 +869,8 @@
                     query, joins = self._order_by(query, joins, sort_joins, sort_field, sort_desc)
         else:
             order = self._get_default_order()
-<<<<<<< HEAD
             for sort_field, sort_joins, sort_desc in order:
                 query, joins = self._order_by(query, joins, sort_joins, sort_field, sort_desc)
-=======
-
-            if order:
-                sort_field, sort_joins, sort_desc = order
-
-                if isinstance(sort_field, list):
-                    for sort_field_item, sort_joins_item, sort_desc_item in zip(sort_field, sort_joins, sort_desc):
-                        query, joins = self._order_by(query, joins, sort_joins_item, sort_field_item, sort_desc_item)
-                else:
-                    query, joins = self._order_by(query, joins, sort_joins, sort_field, sort_desc)
->>>>>>> 7bd79342
 
         return query, joins
 
