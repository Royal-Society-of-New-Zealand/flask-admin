from flask_admin.babel import lazy_gettext
from flask_admin.model import filters
from flask_admin.contrib.sqla import tools
from sqlalchemy.sql import not_, or_
import enum


class BaseSQLAFilter(filters.BaseFilter):
    """
        Base SQLAlchemy filter.
    """
    def __init__(self, column, name, options=None, data_type=None):
        """
            Constructor.

            :param column:
                Model field
            :param name:
                Display name
            :param options:
                Fixed set of options
            :param data_type:
                Client data type
        """
        super(BaseSQLAFilter, self).__init__(name, options, data_type)

        self.column = column

    def get_column(self, alias):
        return self.column if alias is None else getattr(alias, self.column.key)

    def apply(self, query, value, alias=None):
        return super(BaseSQLAFilter, self).apply(query, value)


# Common filters
class FilterEqual(BaseSQLAFilter):
    def apply(self, query, value, alias=None):
        return query.filter(self.get_column(alias) == value)

    def operation(self):
        return lazy_gettext('equals')


class FilterNotEqual(BaseSQLAFilter):
    def apply(self, query, value, alias=None):
        return query.filter(self.get_column(alias) != value)

    def operation(self):
        return lazy_gettext('not equal')


class FilterLike(BaseSQLAFilter):
    def apply(self, query, value, alias=None):
        stmt = tools.parse_like_term(value)
        return query.filter(self.get_column(alias).ilike(stmt))

    def operation(self):
        return lazy_gettext('contains')


class FilterNotLike(BaseSQLAFilter):
    def apply(self, query, value, alias=None):
        stmt = tools.parse_like_term(value)
        return query.filter(~self.get_column(alias).ilike(stmt))

    def operation(self):
        return lazy_gettext('not contains')


class FilterGreater(BaseSQLAFilter):
    def apply(self, query, value, alias=None):
        return query.filter(self.get_column(alias) > value)

    def operation(self):
        return lazy_gettext('greater than')


class FilterSmaller(BaseSQLAFilter):
    def apply(self, query, value, alias=None):
        return query.filter(self.get_column(alias) < value)

    def operation(self):
        return lazy_gettext('smaller than')


class FilterEmpty(BaseSQLAFilter, filters.BaseBooleanFilter):
    def apply(self, query, value, alias=None):
        if value == '1':
            return query.filter(self.get_column(alias) == None)  # noqa: E711
        else:
            return query.filter(self.get_column(alias) != None)  # noqa: E711

    def operation(self):
        return lazy_gettext('empty')


class FilterInList(BaseSQLAFilter):
    def __init__(self, column, name, options=None, data_type=None):
        super(FilterInList, self).__init__(column, name, options, data_type='select2-tags')

    def clean(self, value):
        return [v.strip() for v in value.split(',') if v.strip()]

    def apply(self, query, value, alias=None):
        return query.filter(self.get_column(alias).in_(value))

    def operation(self):
        return lazy_gettext('in list')


class FilterNotInList(FilterInList):
    def apply(self, query, value, alias=None):
        # NOT IN can exclude NULL values, so "or_ == None" needed to be added
        column = self.get_column(alias)
        return query.filter(or_(~column.in_(value), column == None))  # noqa: E711

    def operation(self):
        return lazy_gettext('not in list')


# Customized type filters
class BooleanEqualFilter(FilterEqual, filters.BaseBooleanFilter):
    pass


class BooleanNotEqualFilter(FilterNotEqual, filters.BaseBooleanFilter):
    pass


class IntEqualFilter(FilterEqual, filters.BaseIntFilter):
    pass


class IntNotEqualFilter(FilterNotEqual, filters.BaseIntFilter):
    pass


class IntGreaterFilter(FilterGreater, filters.BaseIntFilter):
    pass


class IntSmallerFilter(FilterSmaller, filters.BaseIntFilter):
    pass


class IntInListFilter(filters.BaseIntListFilter, FilterInList):
    pass


class IntNotInListFilter(filters.BaseIntListFilter, FilterNotInList):
    pass


class FloatEqualFilter(FilterEqual, filters.BaseFloatFilter):
    pass


class FloatNotEqualFilter(FilterNotEqual, filters.BaseFloatFilter):
    pass


class FloatGreaterFilter(FilterGreater, filters.BaseFloatFilter):
    pass


class FloatSmallerFilter(FilterSmaller, filters.BaseFloatFilter):
    pass


class FloatInListFilter(filters.BaseFloatListFilter, FilterInList):
    pass


class FloatNotInListFilter(filters.BaseFloatListFilter, FilterNotInList):
    pass


class DateEqualFilter(FilterEqual, filters.BaseDateFilter):
    pass


class DateNotEqualFilter(FilterNotEqual, filters.BaseDateFilter):
    pass


class DateGreaterFilter(FilterGreater, filters.BaseDateFilter):
    pass


class DateSmallerFilter(FilterSmaller, filters.BaseDateFilter):
    pass


class DateBetweenFilter(BaseSQLAFilter, filters.BaseDateBetweenFilter):
    def __init__(self, column, name, options=None, data_type=None):
        super(DateBetweenFilter, self).__init__(column,
                                                name,
                                                options,
                                                data_type='daterangepicker')

    def apply(self, query, value, alias=None):
        start, end = value
        return query.filter(self.get_column(alias).between(start, end))


class DateNotBetweenFilter(DateBetweenFilter):
    def apply(self, query, value, alias=None):
        start, end = value
        # ~between() isn't possible until sqlalchemy 1.0.0
        return query.filter(not_(self.get_column(alias).between(start, end)))

    def operation(self):
        return lazy_gettext('not between')


class DateTimeEqualFilter(FilterEqual, filters.BaseDateTimeFilter):
    pass


class DateTimeNotEqualFilter(FilterNotEqual, filters.BaseDateTimeFilter):
    pass


class DateTimeGreaterFilter(FilterGreater, filters.BaseDateTimeFilter):
    pass


class DateTimeSmallerFilter(FilterSmaller, filters.BaseDateTimeFilter):
    pass


class DateTimeBetweenFilter(BaseSQLAFilter, filters.BaseDateTimeBetweenFilter):
    def __init__(self, column, name, options=None, data_type=None):
        super(DateTimeBetweenFilter, self).__init__(column,
                                                    name,
                                                    options,
                                                    data_type='datetimerangepicker')

    def apply(self, query, value, alias=None):
        start, end = value
        return query.filter(self.get_column(alias).between(start, end))


class DateTimeNotBetweenFilter(DateTimeBetweenFilter):
    def apply(self, query, value, alias=None):
        start, end = value
        return query.filter(not_(self.get_column(alias).between(start, end)))

    def operation(self):
        return lazy_gettext('not between')


class TimeEqualFilter(FilterEqual, filters.BaseTimeFilter):
    pass


class TimeNotEqualFilter(FilterNotEqual, filters.BaseTimeFilter):
    pass


class TimeGreaterFilter(FilterGreater, filters.BaseTimeFilter):
    pass


class TimeSmallerFilter(FilterSmaller, filters.BaseTimeFilter):
    pass


class TimeBetweenFilter(BaseSQLAFilter, filters.BaseTimeBetweenFilter):
    def __init__(self, column, name, options=None, data_type=None):
        super(TimeBetweenFilter, self).__init__(column,
                                                name,
                                                options,
                                                data_type='timerangepicker')

    def apply(self, query, value, alias=None):
        start, end = value
        return query.filter(self.get_column(alias).between(start, end))


class TimeNotBetweenFilter(TimeBetweenFilter):
    def apply(self, query, value, alias=None):
        start, end = value
        return query.filter(not_(self.get_column(alias).between(start, end)))

    def operation(self):
        return lazy_gettext('not between')


class EnumEqualFilter(FilterEqual):
    def __init__(self, column, name, options=None, enum_class=None, **kwargs):
        self.enum_class = enum_class
        super(EnumEqualFilter, self).__init__(column, name, options, **kwargs)

    def clean(self, value):
        if self.enum_class is None:
            return super(EnumEqualFilter, self).clean(value)
        return self.enum_class(value)


class EnumFilterNotEqual(FilterNotEqual):
    def __init__(self, column, name, options=None, enum_class=None, **kwargs):
        self.enum_class = enum_class
        super(EnumFilterNotEqual, self).__init__(column, name, options, **kwargs)

    def clean(self, value):
        if self.enum_class is None:
            return super(EnumFilterNotEqual, self).clean(value)
        return self.enum_class(value)


class EnumFilterEmpty(FilterEmpty):
    def __init__(self, column, name, options=None, enum_class=None, **kwargs):
        self.enum_class = enum_class
        super(EnumFilterEmpty, self).__init__(column, name, options, **kwargs)


class EnumFilterInList(FilterInList):
    def __init__(self, column, name, options=None, enum_class=None, **kwargs):
        self.enum_class = enum_class
        super(EnumFilterInList, self).__init__(column, name, options, **kwargs)

    def clean(self, value):
        values = super(EnumFilterInList, self).clean(value)
        if self.enum_class is not None:
            values = [self.enum_class(val) for val in values]
        return values


class EnumFilterNotInList(FilterNotInList):
    def __init__(self, column, name, options=None, enum_class=None, **kwargs):
        self.enum_class = enum_class
        super(EnumFilterNotInList, self).__init__(column, name, options, **kwargs)

    def clean(self, value):
        values = super(EnumFilterNotInList, self).clean(value)
        if self.enum_class is not None:
            values = [self.enum_class(val) for val in values]
        return values


<<<<<<< HEAD
class ChoiceTypeEqualFilter(FilterEqual):
    def __init__(self, column, name, options=None, **kwargs):
        super(ChoiceTypeEqualFilter, self).__init__(column, name, options, **kwargs)

    def apply(self, query, user_query, alias=None):
        column = self.get_column(alias)
        choice_type = None
        # loop through choice 'values' to try and find an exact match
        if isinstance(column.type.choices, enum.EnumMeta):
            for choice in column.type.choices:
                if choice.name == user_query:
                    choice_type = choice.value
                    break
        else:
            for type, value in column.type.choices:
                if value == user_query:
                    choice_type = type
                    break
        if choice_type:
            return query.filter(column == choice_type)
        else:
            return query.filter(column.in_([]))


class ChoiceTypeNotEqualFilter(FilterNotEqual):
    def __init__(self, column, name, options=None, **kwargs):
        super(ChoiceTypeNotEqualFilter, self).__init__(column, name, options, **kwargs)

    def apply(self, query, user_query, alias=None):
        column = self.get_column(alias)
        choice_type = None
        # loop through choice 'values' to try and find an exact match
        if isinstance(column.type.choices, enum.EnumMeta):
            for choice in column.type.choices:
                if choice.name == user_query:
                    choice_type = choice.value
                    break
        else:
            for type, value in column.type.choices:
                if value == user_query:
                    choice_type = type
                    break
        if choice_type:
            # != can exclude NULL values, so "or_ == None" needed to be added
            return query.filter(or_(column != choice_type, column == None))  # noqa: E711
        else:
            return query


class ChoiceTypeLikeFilter(FilterLike):
    def __init__(self, column, name, options=None, **kwargs):
        super(ChoiceTypeLikeFilter, self).__init__(column, name, options, **kwargs)

    def apply(self, query, user_query, alias=None):
        column = self.get_column(alias)
        choice_types = []
        if user_query:
            # loop through choice 'values' looking for matches
            if isinstance(column.type.choices, enum.EnumMeta):
                for choice in column.type.choices:
                    if user_query.lower() in choice.name.lower():
                        choice_types.append(choice.value)
            else:
                for type, value in column.type.choices:
                    if user_query.lower() in value.lower():
                        choice_types.append(type)
        if choice_types:
            return query.filter(column.in_(choice_types))
        else:
            return query


class ChoiceTypeNotLikeFilter(FilterNotLike):
    def __init__(self, column, name, options=None, **kwargs):
        super(ChoiceTypeNotLikeFilter, self).__init__(column, name, options, **kwargs)

    def apply(self, query, user_query, alias=None):
        column = self.get_column(alias)
        choice_types = []
        if user_query:
            # loop through choice 'values' looking for matches
            if isinstance(column.type.choices, enum.EnumMeta):
                for choice in column.type.choices:
                    if user_query.lower() in choice.name.lower():
                        choice_types.append(choice.value)
            else:
                for type, value in column.type.choices:
                    if user_query.lower() in value.lower():
                        choice_types.append(type)
        if choice_types:
            # != can exclude NULL values, so "or_ == None" needed to be added
            return query.filter(or_(column.notin_(choice_types), column == None))  # noqa: E711
        else:
            return query
=======
class UuidFilterEqual(FilterEqual, filters.BaseUuidFilter):
    pass


class UuidFilterNotEqual(FilterNotEqual, filters.BaseUuidFilter):
    pass


class UuidFilterInList(filters.BaseUuidListFilter, FilterInList):
    pass


class UuidFilterNotInList(filters.BaseUuidListFilter, FilterNotInList):
    pass
>>>>>>> d29796b6


# Base SQLA filter field converter
class FilterConverter(filters.BaseFilterConverter):
    strings = (FilterLike, FilterNotLike, FilterEqual, FilterNotEqual,
               FilterEmpty, FilterInList, FilterNotInList)
    string_key_filters = (FilterEqual, FilterNotEqual, FilterEmpty, FilterInList, FilterNotInList)
    int_filters = (IntEqualFilter, IntNotEqualFilter, IntGreaterFilter,
                   IntSmallerFilter, FilterEmpty, IntInListFilter,
                   IntNotInListFilter)
    float_filters = (FloatEqualFilter, FloatNotEqualFilter, FloatGreaterFilter,
                     FloatSmallerFilter, FilterEmpty, FloatInListFilter,
                     FloatNotInListFilter)
    bool_filters = (BooleanEqualFilter, BooleanNotEqualFilter)
    enum = (EnumEqualFilter, EnumFilterNotEqual, EnumFilterEmpty, EnumFilterInList,
            EnumFilterNotInList)
    date_filters = (DateEqualFilter, DateNotEqualFilter, DateGreaterFilter,
                    DateSmallerFilter, DateBetweenFilter, DateNotBetweenFilter,
                    FilterEmpty)
    datetime_filters = (DateTimeEqualFilter, DateTimeNotEqualFilter,
                        DateTimeGreaterFilter, DateTimeSmallerFilter,
                        DateTimeBetweenFilter, DateTimeNotBetweenFilter,
                        FilterEmpty)
<<<<<<< HEAD
    time_filters = (TimeEqualFilter, TimeNotEqualFilter, TimeGreaterFilter, TimeSmallerFilter,
                    TimeBetweenFilter, TimeNotBetweenFilter, FilterEmpty)
    choice_type_filters = (ChoiceTypeEqualFilter, ChoiceTypeNotEqualFilter,
                           ChoiceTypeLikeFilter, ChoiceTypeNotLikeFilter, FilterEmpty)
    arrow_type_filters = (DateTimeGreaterFilter, DateTimeSmallerFilter, FilterEmpty)
=======
    time_filters = (TimeEqualFilter, TimeNotEqualFilter, TimeGreaterFilter,
                    TimeSmallerFilter, TimeBetweenFilter, TimeNotBetweenFilter,
                    FilterEmpty)
    uuid_filters = (UuidFilterEqual, UuidFilterNotEqual, FilterEmpty,
                    UuidFilterInList, UuidFilterNotInList)
>>>>>>> d29796b6

    def convert(self, type_name, column, name, **kwargs):
        filter_name = type_name.lower()

        if filter_name in self.converters:
            return self.converters[filter_name](column, name, **kwargs)

        return None

    @filters.convert('string', 'char', 'unicode', 'varchar', 'tinytext',
                     'text', 'mediumtext', 'longtext', 'unicodetext',
                     'nchar', 'nvarchar', 'ntext', 'citext', 'emailtype',
                     'URLType', 'IPAddressType')
    def conv_string(self, column, name, **kwargs):
        return [f(column, name, **kwargs) for f in self.strings]

    @filters.convert('UUIDType', 'ColorType', 'TimezoneType', 'CurrencyType')
    def conv_string_keys(self, column, name, **kwargs):
        return [f(column, name, **kwargs) for f in self.string_key_filters]

    @filters.convert('boolean', 'tinyint')
    def conv_bool(self, column, name, **kwargs):
        return [f(column, name, **kwargs) for f in self.bool_filters]

    @filters.convert('int', 'integer', 'smallinteger', 'smallint',
                     'biginteger', 'bigint', 'mediumint')
    def conv_int(self, column, name, **kwargs):
        return [f(column, name, **kwargs) for f in self.int_filters]

    @filters.convert('float', 'real', 'decimal', 'numeric', 'double_precision', 'double')
    def conv_float(self, column, name, **kwargs):
        return [f(column, name, **kwargs) for f in self.float_filters]

    @filters.convert('date')
    def conv_date(self, column, name, **kwargs):
        return [f(column, name, **kwargs) for f in self.date_filters]

    @filters.convert('datetime', 'datetime2', 'timestamp', 'smalldatetime')
    def conv_datetime(self, column, name, **kwargs):
        return [f(column, name, **kwargs) for f in self.datetime_filters]

    @filters.convert('time')
    def conv_time(self, column, name, **kwargs):
        return [f(column, name, **kwargs) for f in self.time_filters]

    @filters.convert('ChoiceType')
    def conv_sqla_utils_choice(self, column, name, **kwargs):
        return [f(column, name, **kwargs) for f in self.choice_type_filters]

    @filters.convert('ArrowType')
    def conv_sqla_utils_arrow(self, column, name, **kwargs):
        return [f(column, name, **kwargs) for f in self.arrow_type_filters]

    @filters.convert('enum')
    def conv_enum(self, column, name, options=None, **kwargs):
        if not options:
            options = [
                (v, v)
                for v in column.type.enums
            ]
        try:
            from sqlalchemy_enum34 import EnumType
        except ImportError:
            pass
        else:
            if isinstance(column.type, EnumType):
                kwargs['enum_class'] = column.type._enum_class

        return [f(column, name, options, **kwargs) for f in self.enum]

    @filters.convert('uuid')
    def conv_uuid(self, column, name, **kwargs):
        return [f(column, name, **kwargs) for f in self.uuid_filters]<|MERGE_RESOLUTION|>--- conflicted
+++ resolved
@@ -340,7 +340,6 @@
         return values
 
 
-<<<<<<< HEAD
 class ChoiceTypeEqualFilter(FilterEqual):
     def __init__(self, column, name, options=None, **kwargs):
         super(ChoiceTypeEqualFilter, self).__init__(column, name, options, **kwargs)
@@ -435,7 +434,8 @@
             return query.filter(or_(column.notin_(choice_types), column == None))  # noqa: E711
         else:
             return query
-=======
+
+
 class UuidFilterEqual(FilterEqual, filters.BaseUuidFilter):
     pass
 
@@ -450,7 +450,6 @@
 
 class UuidFilterNotInList(filters.BaseUuidListFilter, FilterNotInList):
     pass
->>>>>>> d29796b6
 
 
 # Base SQLA filter field converter
@@ -474,19 +473,15 @@
                         DateTimeGreaterFilter, DateTimeSmallerFilter,
                         DateTimeBetweenFilter, DateTimeNotBetweenFilter,
                         FilterEmpty)
-<<<<<<< HEAD
-    time_filters = (TimeEqualFilter, TimeNotEqualFilter, TimeGreaterFilter, TimeSmallerFilter,
-                    TimeBetweenFilter, TimeNotBetweenFilter, FilterEmpty)
-    choice_type_filters = (ChoiceTypeEqualFilter, ChoiceTypeNotEqualFilter,
-                           ChoiceTypeLikeFilter, ChoiceTypeNotLikeFilter, FilterEmpty)
-    arrow_type_filters = (DateTimeGreaterFilter, DateTimeSmallerFilter, FilterEmpty)
-=======
     time_filters = (TimeEqualFilter, TimeNotEqualFilter, TimeGreaterFilter,
                     TimeSmallerFilter, TimeBetweenFilter, TimeNotBetweenFilter,
                     FilterEmpty)
+    choice_type_filters = (ChoiceTypeEqualFilter, ChoiceTypeNotEqualFilter,
+                           ChoiceTypeLikeFilter, ChoiceTypeNotLikeFilter, FilterEmpty)
     uuid_filters = (UuidFilterEqual, UuidFilterNotEqual, FilterEmpty,
                     UuidFilterInList, UuidFilterNotInList)
->>>>>>> d29796b6
+    arrow_type_filters = (DateTimeGreaterFilter, DateTimeSmallerFilter, FilterEmpty)
+
 
     def convert(self, type_name, column, name, **kwargs):
         filter_name = type_name.lower()
