from flask import json
from jinja2 import escape
from wtforms.widgets import HTMLString, html_params

from flask_admin._compat import as_unicode, text_type
from flask_admin.babel import gettext
from flask_admin.helpers import get_url
from flask_admin.form import RenderTemplateWidget


class InlineFieldListWidget(RenderTemplateWidget):
    def __init__(self):
        super(InlineFieldListWidget, self).__init__('admin/model/inline_field_list.html')


class InlineFormWidget(RenderTemplateWidget):
    def __init__(self):
        super(InlineFormWidget, self).__init__('admin/model/inline_form.html')

    def __call__(self, field, **kwargs):
        kwargs.setdefault('form_opts', getattr(field, 'form_opts', None))
        return super(InlineFormWidget, self).__call__(field, **kwargs)


class AjaxSelect2Widget(object):
    def __init__(self, multiple=False):
        self.multiple = multiple

    def __call__(self, field, **kwargs):
        kwargs.setdefault('data-role', 'select2-ajax')
        kwargs.setdefault('data-url', get_url('.ajax_lookup', name=field.loader.name))

        allow_blank = getattr(field, 'allow_blank', False)
        if allow_blank and not self.multiple:
            kwargs['data-allow-blank'] = u'1'

        kwargs.setdefault('id', field.id)
        kwargs.setdefault('type', 'hidden')

        if self.multiple:
            result = []
            ids = []

            for value in field.data:
                data = field.loader.format(value)
                result.append(data)
                ids.append(as_unicode(data[0]))

            separator = getattr(field, 'separator', ',')

            kwargs['value'] = separator.join(ids)
            kwargs['data-json'] = json.dumps(result)
            kwargs['data-multiple'] = u'1'
        else:
            data = field.loader.format(field.data)

            if data:
                kwargs['value'] = data[0]
                kwargs['data-json'] = json.dumps(data)

        placeholder = field.loader.options.get('placeholder', gettext('Please select model'))
        kwargs.setdefault('data-placeholder', placeholder)

        minimum_input_length = int(field.loader.options.get('minimum_input_length', 1))
        kwargs.setdefault('data-minimum-input-length', minimum_input_length)

        return HTMLString('<input %s>' % html_params(name=field.name, **kwargs))


class XEditableWidget(object):
    """
        WTForms widget that provides in-line editing for the list view.

        Determines how to display the x-editable/ajax form based on the
        field inside of the FieldList (StringField, IntegerField, etc).
    """
    def __call__(self, field, **kwargs):
        display_value = kwargs.pop('display_value', '')
        kwargs.setdefault('data-value', display_value)

        kwargs.setdefault('data-role', 'x-editable')
        kwargs.setdefault('data-url', './ajax/update/')

        kwargs.setdefault('id', field.id)
        kwargs.setdefault('name', field.name)
        kwargs.setdefault('href', '#')

        if not kwargs.get('pk'):
            raise Exception('pk required')
        kwargs['data-pk'] = str(kwargs.pop("pk"))

        kwargs['data-csrf'] = kwargs.pop("csrf", "")

        kwargs = self.get_kwargs(field, kwargs)

        return HTMLString(
            '<a %s>%s</a>' % (html_params(**kwargs),
                              escape(display_value))
        )

    def get_kwargs(self, field, kwargs):
        """
            Return extra kwargs based on the field type.
        """
        if field.type == 'StringField':
            kwargs['data-type'] = 'text'
        elif field.type == 'TextAreaField':
            kwargs['data-type'] = 'textarea'
            kwargs['data-rows'] = '5'
        elif field.type == 'BooleanField':
<<<<<<< HEAD
            kwargs['data-type'] = 'select2'
=======
            kwargs['data-type'] = 'select'
            kwargs['data-value'] = '1' if field.data else ''
>>>>>>> d006d94e
            # data-source = dropdown options
            kwargs['data-source'] = json.dumps([
                {'value': '', 'text': gettext('No')},
                {'value': '1', 'text': gettext('Yes')}
            ])
            kwargs['data-role'] = 'x-editable-boolean'
        elif field.type in ['Select2Field', 'SelectField']:
            kwargs['data-type'] = 'select2'
            choices = [{'value': x, 'text': y} for x, y in field.choices]

            # prepend a blank field to choices if allow_blank = True
            if getattr(field, 'allow_blank', False):
                choices.insert(0, {'value': '__None', 'text': ''})

            # json.dumps fixes issue with unicode strings not loading correctly
            kwargs['data-source'] = json.dumps(choices)
        elif field.type == 'DateField':
            kwargs['data-type'] = 'combodate'
            kwargs['data-format'] = 'YYYY-MM-DD'
            kwargs['data-template'] = 'YYYY-MM-DD'
        elif field.type == 'DateTimeField':
            kwargs['data-type'] = 'combodate'
            kwargs['data-format'] = 'YYYY-MM-DD HH:mm:ss'
            kwargs['data-template'] = 'YYYY-MM-DD  HH:mm:ss'
            # x-editable-combodate uses 1 minute increments
            kwargs['data-role'] = 'x-editable-combodate'
        elif field.type == 'TimeField':
            kwargs['data-type'] = 'combodate'
            kwargs['data-format'] = 'HH:mm:ss'
            kwargs['data-template'] = 'HH:mm:ss'
            kwargs['data-role'] = 'x-editable-combodate'
        elif field.type == 'IntegerField':
            kwargs['data-type'] = 'number'
        elif field.type in ['FloatField', 'DecimalField']:
            kwargs['data-type'] = 'number'
            kwargs['data-step'] = 'any'
        elif field.type in ['QuerySelectField', 'ModelSelectField',
                            'QuerySelectMultipleField', 'KeyPropertyField']:
            # QuerySelectField and ModelSelectField are for relations
            kwargs['data-type'] = 'select2'

            choices = []
            selected_ids = []
            for value, label, selected in field.iter_choices():
                try:
                    label = text_type(label)
                except TypeError:
                    # unable to display text value
                    label = ''
                choices.append({'value': text_type(value), 'text': label})
                if selected:
                    selected_ids.append(value)

            # blank field is already included if allow_blank
            kwargs['data-source'] = json.dumps(choices)

            if field.type == 'QuerySelectMultipleField':
                kwargs['data-role'] = 'x-editable-select2-multiple'

                # must use id instead of text or prefilled values won't work
                separator = getattr(field, 'separator', ',')
                kwargs['data-value'] = separator.join(selected_ids)
            else:
                kwargs['data-value'] = text_type(selected_ids[0])
        else:
            raise Exception('Unsupported field type: %s' % (type(field),))

        return kwargs<|MERGE_RESOLUTION|>--- conflicted
+++ resolved
@@ -108,12 +108,8 @@
             kwargs['data-type'] = 'textarea'
             kwargs['data-rows'] = '5'
         elif field.type == 'BooleanField':
-<<<<<<< HEAD
             kwargs['data-type'] = 'select2'
-=======
-            kwargs['data-type'] = 'select'
             kwargs['data-value'] = '1' if field.data else ''
->>>>>>> d006d94e
             # data-source = dropdown options
             kwargs['data-source'] = json.dumps([
                 {'value': '', 'text': gettext('No')},
