--- conflicted
+++ resolved
@@ -1833,12 +1833,7 @@
 
         for typeobj, formatter in column_type_formatters.items():
             if isinstance(value, typeobj):
-<<<<<<< HEAD
-                value = formatter(self, value)
-                break
-=======
                 return formatter(self, value)
->>>>>>> bf9c855d
 
         return value
 
