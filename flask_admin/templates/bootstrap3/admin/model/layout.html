{% macro filter_options(btn_class='dropdown-toggle') %}
    <a class="{{ btn_class }}" data-toggle="dropdown" href="javascript:void(0)">
        {{ _gettext('Add Filter') }}<b class="caret"></b>
    </a>
    <ul class="dropdown-menu field-filters">
        {% for k in filter_groups %}
        <li>
            <a href="javascript:void(0)" class="filter" onclick="return false;">{{ k }}</a>
        </li>
        {% endfor %}
    </ul>
{% endmacro %}

{% macro export_options(btn_class='dropdown-toggle') %}
    {% if admin_view.export_types|length > 1 %}
    <li class="dropdown">
        <a class="{{ btn_class }}" data-toggle="dropdown" href="javascript:void(0)">
            {{ _gettext('Export') }}<b class="caret"></b>
        </a>
        <ul class="dropdown-menu field-filters">
            {% for export_type in admin_view.export_types %}
            <li>
                <a href="{{ get_url('.export', export_type=export_type, **request.args) }}" title="{{ _gettext('Export') }}">{{ _gettext('Export') + ' ' + export_type|upper }}</a>
            </li>
            {% endfor %}
        </ul>
    </li>
    {% else %}
    <li>
        <a href="{{ get_url('.export', export_type=admin_view.export_types[0], **request.args) }}" title="{{ _gettext('Export') }}">{{ _gettext('Export') }}</a>
    </li>
    {% endif %}
{% endmacro %}

{% macro filter_form() %}
    <form id="filter_form" method="GET" action="{{ return_url }}">
        {% for arg_name, arg_value in extra_args.items() %}
        <input type="hidden" name="{{ arg_name }}" value="{{ arg_value }}">
        {% endfor %}
        {% if sort_column is not none %}
        <input type="hidden" name="sort" value="{{ sort_column }}">
        {% endif %}
        {% if sort_desc %}
        <input type="hidden" name="desc" value="{{ sort_desc }}">
        {% endif %}
        {% if search %}
        <input type="hidden" name="search" value="{{ search }}">
        {% endif %}
        {% if page_size != default_page_size %}
        <input type="hidden" name="page_size" value="{{ page_size }}">
        {% endif %}
        <div class="pull-right">
            <button type="submit" class="btn btn-primary" style="display: none">{{ _gettext('Apply') }}</button>
            {% if active_filters %}
            <a href="{{ clear_search_url }}" class="btn btn-default">{{ _gettext('Reset Filters') }}</a>
            {% endif %}
        </div>

        <table class="filters"></table>
    </form>
    <div class="clearfix"></div>
{% endmacro %}

{% macro search_form(input_class=None) %}
<form method="GET" action="{{ return_url }}" class="navbar-form navbar-left" role="search">
    {% for flt_name, flt_value in filter_args.items() %}
    <input type="hidden" name="{{ flt_name }}" value="{{ flt_value }}">
    {% endfor %}
<<<<<<< HEAD
    {% for flt_name, flt_value in extra_args.items() %}
    <input type="hidden" name="{{ flt_name }}" value="{{ flt_value }}">
=======
    {% for arg_name, arg_value in extra_args.items() %}
    <input type="hidden" name="{{ arg_name }}" value="{{ arg_value }}">
>>>>>>> e9ef3bf6
    {% endfor %}
    {% if page_size != default_page_size %}
    <input type="hidden" name="page_size" value="{{ page_size }}">
    {% endif %}
    {% if sort_column is not none %}
    <input type="hidden" name="sort" value="{{ sort_column }}">
    {% endif %}
    {% if sort_desc %}
    <input type="hidden" name="desc" value="{{ sort_desc }}">
    {% endif %}
    {%- set full_search_placeholder = _gettext('Search') %}
    {%- set max_size = config.get('FLASK_ADMIN_SEARCH_SIZE_MAX', 100) %}
    {%- if search_placeholder %}{% set full_search_placeholder = [full_search_placeholder, search_placeholder] | join(": ") %}{% endif %}
    {%- set input_size = [[full_search_placeholder | length, 30] | max, max_size] | min %}
    {% if search %}
    <div class="input-group">
        <input type="search" name="search" value="{{ search }}" class="form-control{% if input_class %} {{ input_class }}{% endif %}" size="{{ input_size }}" placeholder="{{ full_search_placeholder }}">
        <a href="{{ clear_search_url }}" class="input-group-addon clear"><span class="fa fa-times glyphicon glyphicon-remove"></span></a>
    </div>
    {% else %}
    <div class="form-group">
        <input type="search" name="search" value="" class="form-control{% if input_class %} {{ input_class }}{% endif %}" size="{{ input_size }}" placeholder="{{ full_search_placeholder }}">
    </div>
    {% endif %}
</form>
{% endmacro %}

{% macro page_size_form(generator, btn_class='dropdown-toggle') %}
    <a class="{{ btn_class }}" data-toggle="dropdown" href="javascript:void(0)">
        {{ page_size }} {{ _gettext('items') }}<b class="caret"></b>
    </a>
    <ul class="dropdown-menu">
        <li><a href="{{ generator(20) }}">20 {{ _gettext('items') }}</a></li>
        <li><a href="{{ generator(50) }}">50 {{ _gettext('items') }}</a></li>
        <li><a href="{{ generator(100) }}">100 {{ _gettext('items') }}</a></li>
    </ul>
{% endmacro %}<|MERGE_RESOLUTION|>--- conflicted
+++ resolved
@@ -66,13 +66,8 @@
     {% for flt_name, flt_value in filter_args.items() %}
     <input type="hidden" name="{{ flt_name }}" value="{{ flt_value }}">
     {% endfor %}
-<<<<<<< HEAD
-    {% for flt_name, flt_value in extra_args.items() %}
-    <input type="hidden" name="{{ flt_name }}" value="{{ flt_value }}">
-=======
     {% for arg_name, arg_value in extra_args.items() %}
     <input type="hidden" name="{{ arg_name }}" value="{{ arg_value }}">
->>>>>>> e9ef3bf6
     {% endfor %}
     {% if page_size != default_page_size %}
     <input type="hidden" name="page_size" value="{{ page_size }}">
