import os
import os.path as op
from flask import Flask
from flask_sqlalchemy import SQLAlchemy
from sqlalchemy.ext.hybrid import hybrid_property

from wtforms import validators

import flask_admin as admin
from flask_admin.base import MenuLink
from flask_admin.contrib import sqla
from flask_admin.contrib.sqla import filters
from flask_admin.contrib.sqla.form import InlineModelConverter
from flask_admin.contrib.sqla.fields import InlineModelFormList
from flask_admin.contrib.sqla.filters import BaseSQLAFilter, FilterEqual

from sqlalchemy_utils.types import ChoiceType, EmailType


# Create application
app = Flask(__name__)

# set optional bootswatch theme
# see http://bootswatch.com/3/ for available swatches
app.config['FLASK_ADMIN_SWATCH'] = 'cerulean'

# Create dummy secrey key so we can use sessions
app.config['SECRET_KEY'] = '123456790'

# Create in-memory database
app.config['DATABASE_FILE'] = 'sample_db.sqlite'
app.config['SQLALCHEMY_DATABASE_URI'] = 'sqlite:///' + app.config['DATABASE_FILE']
app.config['SQLALCHEMY_ECHO'] = True
db = SQLAlchemy(app)


# Create models
class User(db.Model):
    AVAILABLE_TYPES = [
        (u'admin', u'Admin'),
        (u'regular-user', u'Regular user')
    ]
    id = db.Column(db.Integer, primary_key=True)
    first_name = db.Column(db.String(100))
    last_name = db.Column(db.String(100))
<<<<<<< HEAD
    type = db.Column(ChoiceType(AVAILABLE_TYPES), nullable=True)
    email = db.Column(EmailType, unique=True, nullable=False)
=======
    email = db.Column(db.String(120), unique=True)
    pets = db.relationship('Pet', backref='owner')
>>>>>>> d6239512

    def __str__(self):
        return "{}, {}".format(self.last_name, self.first_name)


class Pet(db.Model):
    id = db.Column(db.Integer, primary_key=True)
    name = db.Column(db.String(50), nullable=False)
    person_id = db.Column(db.Integer, db.ForeignKey('user.id'))
    available = db.Column(db.Boolean)

    def __str__(self):
        return self.name


# Create M2M table
post_tags_table = db.Table('post_tags', db.Model.metadata,
                           db.Column('post_id', db.Integer, db.ForeignKey('post.id')),
                           db.Column('tag_id', db.Integer, db.ForeignKey('tag.id'))
                           )


class Post(db.Model):
    id = db.Column(db.Integer, primary_key=True)
    title = db.Column(db.String(120))
    text = db.Column(db.Text, nullable=False)
    date = db.Column(db.Date)

    user_id = db.Column(db.Integer(), db.ForeignKey(User.id))
    user = db.relationship(User, backref='posts')

    tags = db.relationship('Tag', secondary=post_tags_table)

    def __str__(self):
        return "{}".format(self.title)


class Tag(db.Model):
    id = db.Column(db.Integer, primary_key=True)
    name = db.Column(db.Unicode(64))

    def __str__(self):
        return "{}".format(self.name)


class UserInfo(db.Model):
    id = db.Column(db.Integer, primary_key=True)

    key = db.Column(db.String(64), nullable=False)
    value = db.Column(db.String(64))

    user_id = db.Column(db.Integer(), db.ForeignKey(User.id))
    user = db.relationship(User, backref='info')

    def __str__(self):
        return "{} - {}".format(self.key, self.value)


class Tree(db.Model):
    id = db.Column(db.Integer, primary_key=True)
    name = db.Column(db.String(64))
    parent_id = db.Column(db.Integer, db.ForeignKey('tree.id'))
    parent = db.relationship('Tree', remote_side=[id], backref='children')

    def __str__(self):
        return "{}".format(self.name)


class Screen(db.Model):
    __tablename__ = 'screen'
    id = db.Column(db.Integer, primary_key=True)
    width = db.Column(db.Integer, nullable=False)
    height = db.Column(db.Integer, nullable=False)

    @hybrid_property
    def number_of_pixels(self):
        return self.width * self.height


# Flask views
@app.route('/')
def index():
    return '<a href="/admin/">Click me to get to Admin!</a>'


# Custom filter class
class FilterLastNameBrown(BaseSQLAFilter):
    def apply(self, query, value, alias=None):
        if value == '1':
            return query.filter(self.column == "Brown")
        else:
            return query.filter(self.column != "Brown")

    def operation(self):
        return 'is Brown'


# Customized User model admin
inline_form_options = {
    'form_label': "Info item",
    'form_columns': ['id', 'key', 'value'],
    'form_args': None,
    'form_extra_fields': None,
}

class UserAdmin(sqla.ModelView):
    column_display_pk = True
    column_list = [
        'id',
        'last_name',
        'first_name',
        'email',
<<<<<<< HEAD
        'type',
=======
        'pets',
>>>>>>> d6239512
    ]
    column_default_sort = [('last_name', False), ('first_name', False)]  # sort on multiple columns

    # custom filter: each filter in the list is a filter operation (equals, not equals, etc)
    # filters with the same name will appear as operations under the same filter
    column_filters = [
        FilterEqual(column=User.last_name, name='Last Name'),
        FilterLastNameBrown(column=User.last_name, name='Last Name',
                            options=(('1', 'Yes'), ('0', 'No')))
    ]
    inline_models = [(UserInfo, inline_form_options), ]

    # setup create & edit forms so that only 'available' pets can be selected
    def create_form(self):
        return self._use_filtered_parent(
            super(UserAdmin, self).create_form()
        )

    def edit_form(self, obj):
        return self._use_filtered_parent(
            super(UserAdmin, self).edit_form(obj)
        )

    def _use_filtered_parent(self, form):
        form.pets.query_factory = self._get_parent_list
        return form

    def _get_parent_list(self):
        # only show available pets in the form
        return Pet.query.filter_by(available=True).all()



# Customized Post model admin
class PostAdmin(sqla.ModelView):
    column_exclude_list = ['text']
    column_default_sort = ('date', True)
    column_sortable_list = [
        'title',
        'date',
        ('user', ('user.last_name', 'user.first_name')),  # sort on multiple columns
    ]
    column_labels = dict(title='Post Title')  # Rename 'title' column in list view
    column_searchable_list = [
        'title',
        User.first_name,
        User.last_name,
        'tags.name',
    ]
    column_filters = [
        'user',
        'title',
        'date',
        'tags',
        filters.FilterLike(Post.title, 'Fixed Title', options=(('test1', 'Test 1'), ('test2', 'Test 2'))),
    ]

    # Pass arguments to WTForms. In this case, change label for text field to
    # be 'Big Text' and add required() validator.
    form_args = dict(
                    text=dict(label='Big Text', validators=[validators.required()])
                )

    form_ajax_refs = {
        'user': {
            'fields': (User.first_name, User.last_name)
        },
        'tags': {
            'fields': (Tag.name,),
            'minimum_input_length': 0,  # show suggestions, even before any user input
            'placeholder': 'Please select',
            'page_size': 5,
        },
    }

    def __init__(self, session):
        # Just call parent class with predefined model.
        super(PostAdmin, self).__init__(Post, session)


class TreeView(sqla.ModelView):
    form_excluded_columns = ['children', ]


class ScreenView(sqla.ModelView):
    column_list = ['id', 'width', 'height', 'number_of_pixels']  # not that 'number_of_pixels' is a hybrid property, not a field
    column_sortable_list = ['id', 'width', 'height', 'number_of_pixels']

    # Flask-admin can automatically detect the relevant filters for hybrid properties.
    column_filters = ('number_of_pixels', )


# Create admin
admin = admin.Admin(app, name='Example: SQLAlchemy', template_mode='bootstrap3')

# Add views
admin.add_view(UserAdmin(User, db.session))
admin.add_view(sqla.ModelView(Tag, db.session))
admin.add_view(PostAdmin(db.session))
admin.add_view(sqla.ModelView(Pet, db.session, category="Other"))
admin.add_view(sqla.ModelView(UserInfo, db.session, category="Other"))
admin.add_view(TreeView(Tree, db.session, category="Other"))
admin.add_view(ScreenView(Screen, db.session, category="Other"))
admin.add_sub_category(name="Links", parent_name="Other")
admin.add_link(MenuLink(name='Back Home', url='/', category='Links'))
admin.add_link(MenuLink(name='Google', url='http://www.google.com/', category='Links'))
admin.add_link(MenuLink(name='Mozilla', url='http://mozilla.org/', category='Links'))


def build_sample_db():
    """
    Populate a small db with some example entries.
    """

    import random
    import datetime

    db.drop_all()
    db.create_all()

    # Create sample Users
    first_names = [
        'Harry', 'Amelia', 'Oliver', 'Jack', 'Isabella', 'Charlie', 'Sophie', 'Mia',
        'Jacob', 'Thomas', 'Emily', 'Lily', 'Ava', 'Isla', 'Alfie', 'Olivia', 'Jessica',
        'Riley', 'William', 'James', 'Geoffrey', 'Lisa', 'Benjamin', 'Stacey', 'Lucy'
    ]
    last_names = [
        'Brown', 'Brown', 'Patel', 'Jones', 'Williams', 'Johnson', 'Taylor', 'Thomas',
        'Roberts', 'Khan', 'Clarke', 'Clarke', 'Clarke', 'James', 'Phillips', 'Wilson',
        'Ali', 'Mason', 'Mitchell', 'Rose', 'Davis', 'Davies', 'Rodriguez', 'Cox', 'Alexander'
    ]

    user_list = []
    for i in range(len(first_names)):
        user = User()
        user.first_name = first_names[i]
        user.last_name = last_names[i]
        user.email = first_names[i].lower() + "@example.com"
        user.info.append(UserInfo(key="foo", value="bar"))
        user_list.append(user)
        db.session.add(user)

    # Create sample Tags
    tag_list = []
    for tmp in ["YELLOW", "WHITE", "BLUE", "GREEN", "RED", "BLACK", "BROWN", "PURPLE", "ORANGE"]:
        tag = Tag()
        tag.name = tmp
        tag_list.append(tag)
        db.session.add(tag)

    # Create sample Posts
    sample_text = [
        {
            'title': "de Finibus Bonorum et Malorum - Part I",
            'content': "Lorem ipsum dolor sit amet, consectetur adipisicing elit, sed do eiusmod tempor \
                        incididunt ut labore et dolore magna aliqua. Ut enim ad minim veniam, quis nostrud \
                        exercitation ullamco laboris nisi ut aliquip ex ea commodo consequat. Duis aute irure \
                        dolor in reprehenderit in voluptate velit esse cillum dolore eu fugiat nulla pariatur. \
                        Excepteur sint occaecat cupidatat non proident, sunt in culpa qui officia deserunt \
                        mollit anim id est laborum."
        },
        {
            'title': "de Finibus Bonorum et Malorum - Part II",
            'content': "Sed ut perspiciatis unde omnis iste natus error sit voluptatem accusantium doloremque \
                        laudantium, totam rem aperiam, eaque ipsa quae ab illo inventore veritatis et quasi architecto \
                        beatae vitae dicta sunt explicabo. Nemo enim ipsam voluptatem quia voluptas sit aspernatur \
                        aut odit aut fugit, sed quia consequuntur magni dolores eos qui ratione voluptatem sequi \
                        nesciunt. Neque porro quisquam est, qui dolorem ipsum quia dolor sit amet, consectetur, \
                        adipisci velit, sed quia non numquam eius modi tempora incidunt ut labore et dolore magnam \
                        aliquam quaerat voluptatem. Ut enim ad minima veniam, quis nostrum exercitationem ullam \
                        corporis suscipit laboriosam, nisi ut aliquid ex ea commodi consequatur? Quis autem vel eum \
                        iure reprehenderit qui in ea voluptate velit esse quam nihil molestiae consequatur, vel illum \
                        qui dolorem eum fugiat quo voluptas nulla pariatur?"
        },
        {
            'title': "de Finibus Bonorum et Malorum - Part III",
            'content': "At vero eos et accusamus et iusto odio dignissimos ducimus qui blanditiis praesentium \
                        voluptatum deleniti atque corrupti quos dolores et quas molestias excepturi sint occaecati \
                        cupiditate non provident, similique sunt in culpa qui officia deserunt mollitia animi, id \
                        est laborum et dolorum fuga. Et harum quidem rerum facilis est et expedita distinctio. Nam \
                        libero tempore, cum soluta nobis est eligendi optio cumque nihil impedit quo minus id quod \
                        maxime placeat facere possimus, omnis voluptas assumenda est, omnis dolor repellendus. \
                        Temporibus autem quibusdam et aut officiis debitis aut rerum necessitatibus saepe eveniet \
                        ut et voluptates repudiandae sint et molestiae non recusandae. Itaque earum rerum hic tenetur \
                        a sapiente delectus, ut aut reiciendis voluptatibus maiores alias consequatur aut perferendis \
                        doloribus asperiores repellat."
        }
    ]

    for user in user_list:
        entry = random.choice(sample_text)  # select text at random
        post = Post()
        post.user = user
        post.title = entry['title']
        post.text = entry['content']
        tmp = int(1000*random.random())  # random number between 0 and 1000:
        post.date = datetime.datetime.now() - datetime.timedelta(days=tmp)
        post.tags = random.sample(tag_list, 2)  # select a couple of tags at random
        db.session.add(post)

    # Create a sample Tree structure
    trunk = Tree(name="Trunk")
    db.session.add(trunk)
    for i in range(5):
        branch = Tree()
        branch.name = "Branch " + str(i+1)
        branch.parent = trunk
        db.session.add(branch)
        for j in range(5):
            leaf = Tree()
            leaf.name = "Leaf " + str(j+1)
            leaf.parent = branch
            db.session.add(leaf)

    db.session.add(Pet(name='Dog', available=True))
    db.session.add(Pet(name='Fish', available=True))
    db.session.add(Pet(name='Cat', available=True))
    db.session.add(Pet(name='Parrot', available=True))
    db.session.add(Pet(name='Ocelot', available=False))

    db.session.add(Screen(width=500, height=2000))
    db.session.add(Screen(width=550, height=1900))

    db.session.commit()
    return

if __name__ == '__main__':
    # Build a sample db on the fly, if one does not exist yet.
    app_dir = op.realpath(os.path.dirname(__file__))
    database_path = op.join(app_dir, app.config['DATABASE_FILE'])
    if not os.path.exists(database_path):
        build_sample_db()

    # Start app
    app.run(debug=True)<|MERGE_RESOLUTION|>--- conflicted
+++ resolved
@@ -43,13 +43,9 @@
     id = db.Column(db.Integer, primary_key=True)
     first_name = db.Column(db.String(100))
     last_name = db.Column(db.String(100))
-<<<<<<< HEAD
     type = db.Column(ChoiceType(AVAILABLE_TYPES), nullable=True)
     email = db.Column(EmailType, unique=True, nullable=False)
-=======
-    email = db.Column(db.String(120), unique=True)
     pets = db.relationship('Pet', backref='owner')
->>>>>>> d6239512
 
     def __str__(self):
         return "{}, {}".format(self.last_name, self.first_name)
@@ -162,11 +158,8 @@
         'last_name',
         'first_name',
         'email',
-<<<<<<< HEAD
         'type',
-=======
         'pets',
->>>>>>> d6239512
     ]
     column_default_sort = [('last_name', False), ('first_name', False)]  # sort on multiple columns
 
